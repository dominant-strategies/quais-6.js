import { AbstractHDWallet, NeuteredAddressInfo, SerializedHDWallet, _guard } from './hdwallet.js';
import { HDNodeWallet } from './hdnodewallet.js';
import { QiTransactionRequest, Provider, TransactionResponse } from '../providers/index.js';
import { computeAddress } from '../address/index.js';
import { getBytes, hexlify } from '../utils/index.js';
import { TransactionLike, QiTransaction, TxInput } from '../transaction/index.js';
import { MuSigFactory } from '@brandonblack/musig';
import { schnorr } from '@noble/curves/secp256k1';
import { keccak_256 } from '@noble/hashes/sha3';
import { musigCrypto } from '../crypto/index.js';
import { Outpoint } from '../transaction/utxo.js';
import { getZoneForAddress } from '../utils/index.js';
import { AllowedCoinType, Zone } from '../constants/index.js';
import { Mnemonic } from './mnemonic.js';

/**
 * @property {Outpoint} outpoint - The outpoint object.
 * @property {string} address - The address associated with the outpoint.
 * @property {Zone} zone - The zone of the outpoint.
 * @property {number} [account] - The account number (optional).
 * @interface OutpointInfo
 */
interface OutpointInfo {
    outpoint: Outpoint;
    address: string;
    zone: Zone;
    account?: number;
}

/**
 * @extends SerializedHDWallet
 * @property {OutpointInfo[]} outpoints - Array of outpoint information.
 * @property {NeuteredAddressInfo[]} changeAddresses - Array of change addresses.
 * @property {NeuteredAddressInfo[]} gapAddresses - Array of gap addresses.
 * @property {NeuteredAddressInfo[]} gapChangeAddresses - Array of gap change addresses.
 * @interface SerializedQiHDWallet
 */
interface SerializedQiHDWallet extends SerializedHDWallet {
    outpoints: OutpointInfo[];
    changeAddresses: NeuteredAddressInfo[];
    gapAddresses: NeuteredAddressInfo[];
    gapChangeAddresses: NeuteredAddressInfo[];
}

/**
 * The Qi HD wallet is a BIP44-compliant hierarchical deterministic wallet used for managing a set of addresses in the
 * Qi ledger. This is wallet implementation is the primary way to interact with the Qi UTXO ledger on the Quai network.
 *
 * The Qi HD wallet supports:
 *
 * - Adding accounts to the wallet heierchy
 * - Generating addresses for a specific account in any {@link Zone}
 * - Signing and sending transactions for any address in the wallet
 * - Serializing the wallet to JSON and deserializing it back to a wallet instance.
 *
 * @category Wallet
 * @example
 *
 * ```ts
 * import { QiHDWallet, Zone } from 'quais';
 *
 * const wallet = new QiHDWallet();
 * const cyrpus1Address = wallet.getNextAddress(0, Zone.Cyrpus1); // get the first address in the Cyrpus1 zone
 * await wallet.sendTransaction({ txInputs: [...], txOutputs: [...] }); // send a transaction
 * const serializedWallet = wallet.serialize(); // serialize current (account/address) state of the wallet
 * .
 * .
 * .
 * const deserializedWallet = QiHDWallet.deserialize(serializedWallet); // create a new wallet instance from the serialized data
 * ```
 */
export class QiHDWallet extends AbstractHDWallet {
    /**
     * @ignore
     * @type {number}
     */
    protected static _version: number = 1;

    /**
     * @ignore
     * @type {number}
     */
    protected static _GAP_LIMIT: number = 20;

    /**
     * @ignore
     * @type {AllowedCoinType}
     */
    protected static _coinType: AllowedCoinType = 969;

    /**
     * Map of change addresses to address info.
     *
     * @ignore
     * @type {Map<string, NeuteredAddressInfo>}
     */
    protected _changeAddresses: Map<string, NeuteredAddressInfo> = new Map();

    /**
     * Array of gap addresses.
     *
     * @ignore
     * @type {NeuteredAddressInfo[]}
     */
    protected _gapChangeAddresses: NeuteredAddressInfo[] = [];

    /**
     * Array of gap change addresses.
     *
     * @ignore
     * @type {NeuteredAddressInfo[]}
     */
    protected _gapAddresses: NeuteredAddressInfo[] = [];

    /**
     * Array of outpoint information.
     *
     * @ignore
     * @type {OutpointInfo[]}
     */
    protected _outpoints: OutpointInfo[] = [];

    /**
     * @ignore
     * @param {HDNodeWallet} root - The root HDNodeWallet.
     * @param {Provider} [provider] - The provider (optional).
     */
    constructor(guard: any, root: HDNodeWallet, provider?: Provider) {
        super(guard, root, provider);
    }

    /**
     * Retrieves the next change address for the specified account and zone.
     *
     * @param {number} account - The index of the account for which to retrieve the next change address.
     * @param {Zone} zone - The zone in which to retrieve the next change address.
     * @returns {NeuteredAddressInfo} The next change neutered address information.
     */
    public getNextChangeAddress(account: number, zone: Zone): NeuteredAddressInfo {
        return this._getNextAddress(account, zone, true, this._changeAddresses);
    }

    /**
     * Imports an array of outpoints.
     *
     * @param {OutpointInfo[]} outpoints - The outpoints to import.
     */
    public importOutpoints(outpoints: OutpointInfo[]): void {
        this.validateOutpointInfo(outpoints);
        this._outpoints.push(...outpoints);
    }

    /**
     * Gets the outpoints for the specified zone.
     *
     * @param {Zone} zone - The zone.
     * @returns {OutpointInfo[]} The outpoints for the zone.
     */
    public getOutpoints(zone: Zone): OutpointInfo[] {
        this.validateZone(zone);
        return this._outpoints.filter((outpoint) => outpoint.zone === zone);
    }

    /**
     * Signs a Qi transaction and returns the serialized transaction.
     *
     * @param {QiTransactionRequest} tx - The transaction to sign.
     * @returns {Promise<string>} The serialized transaction.
     * @throws {Error} If the UTXO transaction is invalid.
     */
    public async signTransaction(tx: QiTransactionRequest): Promise<string> {
        const txobj = QiTransaction.from(<TransactionLike>tx);
        if (!txobj.txInputs || txobj.txInputs.length == 0 || !txobj.txOutputs)
            throw new Error('Invalid UTXO transaction, missing inputs or outputs');

        const hash = keccak_256(txobj.unsignedSerialized);

        let signature: string;

        if (txobj.txInputs.length == 1) {
            signature = this.createSchnorrSignature(txobj.txInputs[0], hash);
        } else {
            signature = this.createMuSigSignature(txobj, hash);
        }

        txobj.signature = signature;
        return txobj.serialized;
    }

    /**
     * Sends a Qi transaction.
     *
     * @param {QiTransactionRequest} tx - The transaction to send.
     * @returns {Promise<TransactionResponse>} The transaction response.
     * @throws {Error} If the provider is not set or if the transaction has no inputs.
     */
    public async sendTransaction(tx: QiTransactionRequest): Promise<TransactionResponse> {
        if (!this.provider) {
            throw new Error('Provider is not set');
        }
        if (!tx.inputs || tx.inputs.length === 0) {
            throw new Error('Transaction has no inputs');
        }
        const input = tx.inputs[0];
        const address = computeAddress(input.pubkey);
        const shard = getZoneForAddress(address);
        if (!shard) {
            throw new Error(`Address ${address} not found in any shard`);
        }

        // verify all inputs are from the same shard
        if (tx.inputs.some((input) => getZoneForAddress(computeAddress(input.pubkey)) !== shard)) {
            throw new Error('All inputs must be from the same shard');
        }

        const signedTx = await this.signTransaction(tx);

        return await this.provider.broadcastTransaction(shard, signedTx);
    }

    /**
     * Returns a schnorr signature for the given message and private key.
     *
     * @ignore
     * @param {TxInput} input - The transaction input.
     * @param {Uint8Array} hash - The hash of the message.
     * @returns {string} The schnorr signature.
     */
    private createSchnorrSignature(input: TxInput, hash: Uint8Array): string {
        const privKey = this.getPrivateKeyForTxInput(input);
        const signature = schnorr.sign(hash, getBytes(privKey));
        return hexlify(signature);
    }

    /**
     * Returns a MuSig signature for the given message and private keys corresponding to the input addresses.
     *
     * @ignore
     * @param {QiTransaction} tx - The Qi transaction.
     * @param {Uint8Array} hash - The hash of the message.
     * @returns {string} The MuSig signature.
     */
    private createMuSigSignature(tx: QiTransaction, hash: Uint8Array): string {
        const musig = MuSigFactory(musigCrypto);

        // Collect private keys corresponding to the pubkeys found on the inputs
        const privKeysSet = new Set<string>();
        tx.txInputs!.forEach((input) => {
            const privKey = this.getPrivateKeyForTxInput(input);
            privKeysSet.add(privKey);
        });
        const privKeys = Array.from(privKeysSet);

        // Create an array of public keys corresponding to the private keys for musig aggregation
        const pubKeys: Uint8Array[] = privKeys
            .map((privKey) => musigCrypto.getPublicKey(getBytes(privKey!), true))
            .filter((pubKey) => pubKey !== null) as Uint8Array[];

        // Generate nonces for each public key
        const nonces = pubKeys.map((pk) => musig.nonceGen({ publicKey: getBytes(pk!) }));
        const aggNonce = musig.nonceAgg(nonces);

        const signingSession = musig.startSigningSession(aggNonce, hash, pubKeys);

        // Create partial signatures for each private key
        const partialSignatures = privKeys.map((sk, index) =>
            musig.partialSign({
                secretKey: getBytes(sk || ''),
                publicNonce: nonces[index],
                sessionKey: signingSession,
                verify: true,
            }),
        );

        // Aggregate the partial signatures into a final aggregated signature
        const finalSignature = musig.signAgg(partialSignatures, signingSession);

        return hexlify(finalSignature);
    }

    /**
     * Retrieves the private key for a given transaction input.
     *
     * This method derives the private key for a transaction input by following these steps:
     *
     * 1. Ensures the input contains a public key.
     * 2. Computes the address from the public key.
     * 3. Fetches address information associated with the computed address.
     * 4. Derives the hierarchical deterministic (HD) node corresponding to the address.
     * 5. Returns the private key of the derived HD node.
     *
     * @ignore
     * @param {TxInput} input - The transaction input containing the public key.
     * @returns {string} The private key corresponding to the transaction input.
     * @throws {Error} If the input does not contain a public key or if the address information cannot be found.
     */
    private getPrivateKeyForTxInput(input: TxInput): string {
        if (!input.pubkey) throw new Error('Missing public key for input');
        const address = computeAddress(input.pubkey);
        // get address info
        const addressInfo = this.getAddressInfo(address);
        if (!addressInfo) throw new Error(`Address not found: ${address}`);
        // derive an HDNode for the address and get the private key
        const changeIndex = addressInfo.change ? 1 : 0;
        const addressNode = this._root
            .deriveChild(addressInfo.account)
            .deriveChild(changeIndex)
            .deriveChild(addressInfo.index);
        return addressNode.privateKey;
    }

    /**
     * Scans the specified zone for addresses with unspent outputs. Starting at index 0, it will generate new addresses
     * until the gap limit is reached for both gap and change addresses.
     *
     * @param {Zone} zone - The zone in which to scan for addresses.
<<<<<<< HEAD
     * @param {number} [account=0] - The index of the account to scan. Defaults to `0`. Default is `0`
=======
     * @param {number} [account=0] - The index of the account to scan. Defaults to 0. Default is `0`
     *
>>>>>>> e2e3c768
     * @returns {Promise<void>} A promise that resolves when the scan is complete.
     * @throws {Error} If the zone is invalid.
     */
    public async scan(zone: Zone, account: number = 0): Promise<void> {
        this.validateZone(zone);
        // flush the existing addresses and outpoints
        this._addresses = new Map();
        this._changeAddresses = new Map();
        this._gapAddresses = [];
        this._gapChangeAddresses = [];
        this._outpoints = [];

        await this._scan(zone, account);
    }

    /**
     * Scans the specified zone for addresses with unspent outputs. Starting at the last address index, it will generate
     * new addresses until the gap limit is reached for both gap and change addresses. If no account is specified, it
     * will scan all accounts known to the wallet.
     *
     * @param {Zone} zone - The zone in which to sync addresses.
     * @param {number} [account] - The index of the account to sync. If not specified, all accounts will be scanned.
     * @returns {Promise<void>} A promise that resolves when the sync is complete.
     * @throws {Error} If the zone is invalid.
     */
    public async sync(zone: Zone, account?: number): Promise<void> {
        this.validateZone(zone);
        // if no account is specified, scan all accounts.
        if (account === undefined) {
            const addressInfos = Array.from(this._addresses.values());
            const accounts = addressInfos.reduce<number[]>((unique, info) => {
                if (!unique.includes(info.account)) {
                    unique.push(info.account);
                }
                return unique;
            }, []);

            for (const acc of accounts) {
                await this._scan(zone, acc);
            }
        } else {
            await this._scan(zone, account);
        }
        return;
    }

    /**
     * Internal method to scan the specified zone for addresses with unspent outputs. This method handles the actual
     * scanning logic, generating new addresses until the gap limit is reached for both gap and change addresses.
     *
     * @param {Zone} zone - The zone in which to scan for addresses.
<<<<<<< HEAD
     * @param {number} [account=0] - The index of the account to scan. Defaults to `0`. Default is `0`
=======
     * @param {number} [account=0] - The index of the account to scan. Defaults to 0. Default is `0`
     *
>>>>>>> e2e3c768
     * @returns {Promise<void>} A promise that resolves when the scan is complete.
     * @throws {Error} If the provider is not set.
     */
    private async _scan(zone: Zone, account: number = 0): Promise<void> {
        if (!this.provider) throw new Error('Provider not set');

        let gapAddressesCount = 0;
        let changeGapAddressesCount = 0;

        while (gapAddressesCount < QiHDWallet._GAP_LIMIT || changeGapAddressesCount < QiHDWallet._GAP_LIMIT) {
            [gapAddressesCount, changeGapAddressesCount] = await Promise.all([
                gapAddressesCount < QiHDWallet._GAP_LIMIT
                    ? this.scanAddress(zone, account, false, gapAddressesCount)
                    : gapAddressesCount,
                changeGapAddressesCount < QiHDWallet._GAP_LIMIT
                    ? this.scanAddress(zone, account, true, changeGapAddressesCount)
                    : changeGapAddressesCount,
            ]);
        }
    }

    /**
     * Scans for the next address in the specified zone and account, checking for associated outpoints, and updates the
     * address count and gap addresses accordingly.
     *
     * @param {Zone} zone - The zone in which the address is being scanned.
     * @param {number} account - The index of the account for which the address is being scanned.
     * @param {boolean} isChange - A flag indicating whether the address is a change address.
     * @param {number} addressesCount - The current count of addresses scanned.
     * @returns {Promise<number>} A promise that resolves to the updated address count.
     * @throws {Error} If an error occurs during the address scanning or outpoints retrieval process.
     */
    private async scanAddress(zone: Zone, account: number, isChange: boolean, addressesCount: number): Promise<number> {
        const addressMap = isChange ? this._changeAddresses : this._addresses;
        const addressInfo = this._getNextAddress(account, zone, isChange, addressMap);
        const outpoints = await this.getOutpointsByAddress(addressInfo.address);
        if (outpoints.length > 0) {
            this.importOutpoints(
                outpoints.map((outpoint) => ({
                    outpoint,
                    address: addressInfo.address,
                    zone,
                    account,
                })),
            );
            addressesCount = 0;
            isChange ? (this._gapChangeAddresses = []) : (this._gapAddresses = []);
        } else {
            addressesCount++;
            isChange ? this._gapChangeAddresses.push(addressInfo) : this._gapAddresses.push(addressInfo);
        }
        return addressesCount;
    }

    /**
     * Queries the network node for the outpoints of the specified address.
     *
     * @ignore
     * @param {string} address - The address to query.
     * @returns {Promise<Outpoint[]>} The outpoints for the address.
     * @throws {Error} If the query fails.
     */
    private async getOutpointsByAddress(address: string): Promise<Outpoint[]> {
        try {
            const outpointsMap = await this.provider!.getOutpointsByAddress(address);
            if (!outpointsMap) {
                return [];
            }
            return Object.values(outpointsMap) as Outpoint[];
        } catch (error) {
            throw new Error(`Failed to get outpoints for address: ${address} - error: ${error}`);
        }
    }

    /**
     * Gets the change addresses for the specified zone.
     *
     * @param {Zone} zone - The zone.
     * @returns {NeuteredAddressInfo[]} The change addresses for the zone.
     */
    public getChangeAddressesForZone(zone: Zone): NeuteredAddressInfo[] {
        this.validateZone(zone);
        const changeAddresses = this._changeAddresses.values();
        return Array.from(changeAddresses).filter((addressInfo) => addressInfo.zone === zone);
    }

    /**
     * Gets the gap addresses for the specified zone.
     *
     * @param {Zone} zone - The zone.
     * @returns {NeuteredAddressInfo[]} The gap addresses for the zone.
     */
    public getGapAddressesForZone(zone: Zone): NeuteredAddressInfo[] {
        this.validateZone(zone);
        const gapAddresses = this._gapAddresses.filter((addressInfo) => addressInfo.zone === zone);
        return gapAddresses;
    }

    /**
     * Gets the gap change addresses for the specified zone.
     *
     * @param {Zone} zone - The zone.
     * @returns {NeuteredAddressInfo[]} The gap change addresses for the zone.
     */
    public getGapChangeAddressesForZone(zone: Zone): NeuteredAddressInfo[] {
        this.validateZone(zone);
        const gapChangeAddresses = this._gapChangeAddresses.filter((addressInfo) => addressInfo.zone === zone);
        return gapChangeAddresses;
    }

    /**
     * Signs a message using the private key associated with the given address.
     *
     * @param {string} address - The address for which the message is to be signed.
     * @param {string | Uint8Array} message - The message to be signed, either as a string or Uint8Array.
     * @returns {Promise<string>} A promise that resolves to the signature of the message in hexadecimal string format.
     * @throws {Error} If the address does not correspond to a valid HD node or if signing fails.
     */
    public async signMessage(address: string, message: string | Uint8Array): Promise<string> {
        const addrNode = this._getHDNodeForAddress(address);
        const privKey = addrNode.privateKey;
        const digest = keccak_256(message);
        const signature = schnorr.sign(digest, getBytes(privKey));
        return hexlify(signature);
    }

    /**
     * Serializes the HD wallet state into a format suitable for storage or transmission.
     *
     * @returns {SerializedQiHDWallet} An object representing the serialized state of the HD wallet, including
     *   outpoints, change addresses, gap addresses, and other inherited properties.
     */
    public serialize(): SerializedQiHDWallet {
        const hdwalletSerialized = super.serialize();
        return {
            outpoints: this._outpoints,
            changeAddresses: Array.from(this._changeAddresses.values()),
            gapAddresses: this._gapAddresses,
            gapChangeAddresses: this._gapChangeAddresses,
            ...hdwalletSerialized,
        };
    }

    /**
     * Deserializes a serialized QiHDWallet object and reconstructs the wallet instance.
     *
     * @param {SerializedQiHDWallet} serialized - The serialized object representing the state of a QiHDWallet.
     * @returns {Promise<QiHDWallet>} A promise that resolves to a reconstructed QiHDWallet instance.
     * @throws {Error} If the serialized data is invalid or if any addresses in the gap addresses or gap change
     *   addresses do not exist in the wallet.
     */
    public static async deserialize(serialized: SerializedQiHDWallet): Promise<QiHDWallet> {
        super.validateSerializedWallet(serialized);
        // create the wallet instance
        const mnemonic = Mnemonic.fromPhrase(serialized.phrase);
        const path = (this as any).parentPath(serialized.coinType);
        const root = HDNodeWallet.fromMnemonic(mnemonic, path);
        const wallet = new this(_guard, root);

        // import the addresses
        wallet.importSerializedAddresses(wallet._addresses, serialized.addresses);
        // import the change addresses
        wallet.importSerializedAddresses(wallet._changeAddresses, serialized.changeAddresses);

        // import the gap addresses, verifying they already exist in the wallet
        for (const gapAddressInfo of serialized.gapAddresses) {
            const gapAddress = gapAddressInfo.address;
            if (!wallet._addresses.has(gapAddress)) {
                throw new Error(`Address ${gapAddress} not found in wallet`);
            }
            wallet._gapAddresses.push(gapAddressInfo);
        }
        // import the gap change addresses, verifying they already exist in the wallet
        for (const gapChangeAddressInfo of serialized.gapChangeAddresses) {
            const gapChangeAddress = gapChangeAddressInfo.address;
            if (!wallet._changeAddresses.has(gapChangeAddress)) {
                throw new Error(`Address ${gapChangeAddress} not found in wallet`);
            }
            wallet._gapChangeAddresses.push(gapChangeAddressInfo);
        }

        // validate the outpoints and import them
        wallet.validateOutpointInfo(serialized.outpoints);
        wallet._outpoints.push(...serialized.outpoints);
        return wallet;
    }

    /**
     * Validates an array of OutpointInfo objects. This method checks the validity of each OutpointInfo object by
     * performing the following validations:
     *
     * - Validates the zone using the `validateZone` method.
     * - Checks if the address exists in the wallet.
     * - Checks if the account (if provided) exists in the wallet.
     * - Validates the Outpoint by ensuring that `Txhash`, `Index`, and `Denomination` are not null.
     *
     * @ignore
     * @param {OutpointInfo[]} outpointInfo - An array of OutpointInfo objects to be validated.
     * @throws {Error} If any of the validations fail, an error is thrown with a descriptive message.
     */
    private validateOutpointInfo(outpointInfo: OutpointInfo[]): void {
        outpointInfo.forEach((info) => {
            // validate zone
            this.validateZone(info.zone);
            // validate address and account
            const addressInfo = this.getAddressInfo(info.address);
            if (!addressInfo) {
                throw new Error(`Address ${info.address} not found in wallet`);
            }
            if (info.account !== undefined && info.account !== addressInfo.account) {
                throw new Error(`Account ${info.account} not found for address ${info.address}`);
            }
            // validate Outpoint
            if (info.outpoint.txhash == null || info.outpoint.index == null || info.outpoint.denomination == null) {
                throw new Error(`Invalid Outpoint: ${JSON.stringify(info)} `);
            }
        });
    }
}<|MERGE_RESOLUTION|>--- conflicted
+++ resolved
@@ -314,12 +314,7 @@
      * until the gap limit is reached for both gap and change addresses.
      *
      * @param {Zone} zone - The zone in which to scan for addresses.
-<<<<<<< HEAD
-     * @param {number} [account=0] - The index of the account to scan. Defaults to `0`. Default is `0`
-=======
-     * @param {number} [account=0] - The index of the account to scan. Defaults to 0. Default is `0`
-     *
->>>>>>> e2e3c768
+     * @param {number} [account=0] - The index of the account to scan. Default is `0`.
      * @returns {Promise<void>} A promise that resolves when the scan is complete.
      * @throws {Error} If the zone is invalid.
      */
@@ -371,12 +366,7 @@
      * scanning logic, generating new addresses until the gap limit is reached for both gap and change addresses.
      *
      * @param {Zone} zone - The zone in which to scan for addresses.
-<<<<<<< HEAD
-     * @param {number} [account=0] - The index of the account to scan. Defaults to `0`. Default is `0`
-=======
-     * @param {number} [account=0] - The index of the account to scan. Defaults to 0. Default is `0`
-     *
->>>>>>> e2e3c768
+     * @param {number} [account=0] - The index of the account to scan. Default is `0`
      * @returns {Promise<void>} A promise that resolves when the scan is complete.
      * @throws {Error} If the provider is not set.
      */
