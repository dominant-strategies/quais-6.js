--- conflicted
+++ resolved
@@ -44,13 +44,7 @@
 
     protected static _coinType?: AllowedCoinType;
 
-<<<<<<< HEAD
-    /**
-     * Map of addresses to address info.
-     */
-=======
     // Map of addresses to address info
->>>>>>> 2de857c8
     protected _addresses: Map<string, NeuteredAddressInfo> = new Map();
 
     /**
@@ -97,11 +91,7 @@
      * @param {number} startingIndex - The index from which to start deriving addresses.
      * @param {Zone} zone - The zone (shard) for which the address should be valid.
      * @param {boolean} [isChange=false] - Whether to derive a change address (default is false). Default is `false`
-<<<<<<< HEAD
-     *   Default is `false` Default is `false` Default is `false`
-=======
      *   Default is `false` Default is `false`
->>>>>>> 2de857c8
      *
      * @returns {HDNodeWallet} - The derived HD node wallet containing a valid address for the specified zone.
      * @throws {Error} If a valid address for the specified zone cannot be derived within the allowed attempts.
