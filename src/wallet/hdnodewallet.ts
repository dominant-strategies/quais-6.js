--- conflicted
+++ resolved
@@ -197,11 +197,6 @@
     readonly depth!: number;
 
     /**
-<<<<<<< HEAD
-     * @ignore
-=======
-     * @private
->>>>>>> d77f3fed
      * @param {any} guard
      * @param {SigningKey} signingKey
      * @param {string} parentFingerprint
@@ -211,6 +206,7 @@
      * @param {number} depth
      * @param {null | Mnemonic} mnemonic
      * @param {null | Provider} provider
+     * @ignore
      */
     constructor(
         guard: any,
@@ -263,12 +259,8 @@
     }
 
     /**
-<<<<<<< HEAD
+     * @returns {KeystoreAccount}
      * @ignore
-=======
-     * @private
->>>>>>> d77f3fed
-     * @returns {KeystoreAccount}
      */
     #account(): KeystoreAccount {
         const account: KeystoreAccount = { address: this.address, privateKey: this.privateKey };
@@ -424,15 +416,12 @@
     }
 
     /**
-<<<<<<< HEAD
-     * @ignore
-=======
-     * @private
->>>>>>> d77f3fed
+
      * @param {BytesLike} _seed
      * @param {null | Mnemonic} mnemonic
      *
      * @returns {HDNodeWallet}
+     * @ignore
      */
     static #fromSeed(_seed: BytesLike, mnemonic: null | Mnemonic): HDNodeWallet {
         assertArgument(isBytesLike(_seed), 'invalid seed', 'seed', '[REDACTED]');
@@ -641,11 +630,6 @@
     readonly depth!: number;
 
     /**
-<<<<<<< HEAD
-     * @ignore
-=======
-     * @private
->>>>>>> d77f3fed
      * @param {any} guard
      * @param {string} address
      * @param {string} publicKey
@@ -655,6 +639,7 @@
      * @param {number} index
      * @param {number} depth
      * @param {null | Provider} provider
+     * @ignore
      */
     constructor(
         guard: any,
