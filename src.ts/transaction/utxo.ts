import { getAddress } from "../address/index";
import { getBigInt } from "../utils/index";
import type { BigNumberish } from "../utils/index";

<<<<<<< HEAD
/**
 *  @TODO write documentation for this type.
 *  @TODO if not used, replace with `ignore`
 * 
 *  @category Transaction
 */
=======
>>>>>>> 17d3ef61
export type Outpoint = {
    Txhash: string;
    Index: number;
    Denomination: number;
};

/**
 *  @TODO write documentation for this type.
 *  @TODO if not used, replace with `ignore`
 * 
 *  @category Transaction
 */
export type UTXOTransactionInput = {
    previousOutPoint: Outpoint;
    pubKey: Uint8Array;
};

/**
 *  @TODO write documentation for this type.
 *  @TODO if not used, replace with `ignore`
 * 
 *  @category Transaction
 */
export interface UTXOEntry extends UTXOEntryLike{
    denomination: null | bigint;
    address: string;
};

/**
 *  @TODO write documentation for this type.
 *  @TODO if not used, replace with `ignore`
 * 
 *  @category Transaction
 */
export interface UTXOEntryLike {
    denomination: null | BigNumberish;
    address: null | string;
}

/**
 *  @TODO write documentation for this type.
 *  @TODO if not used, replace with `ignore`
 * 
 *  @category Transaction
 */
export type UTXOTransactionOutputLike = UTXOEntryLike;

/**
 *  @TODO write documentation for this type.
 *  @TODO if not used, replace with `ignore`
 * 
 *  @category Transaction
 */
export type UTXOTransactionOutput = UTXOEntry;

/**
 *  @TODO write documentation for this type.
 *  @TODO if not used, replace with `ignore`
 * 
 *  @category Transaction
 */
export type TxOutput = {
    address: Uint8Array;
    denomination: number;
};

/**
 *  @TODO write documentation for this type.
 *  @TODO if not used, replace with `ignore`
 * 
 *  @category Transaction
 */
export type TxInput = {
    previous_out_point: {
        hash: {
            value: Uint8Array;
        };  
        index: number;
    };
    pub_key: Uint8Array;  
};

/**
 *  @TODO write documentation for this type.
 *  @TODO if not used, replace with `ignore`
 * 
 *  @category Transaction
 */
export interface UTXOEntry {
    denomination: null | bigint;
    address: string;
};

/**
 *  @TODO write documentation for this type.
 *  @TODO if not used, replace with `ignore`
 * 
 *  @category Transaction
 */
export interface UTXOLike extends UTXOEntry {
    txhash?: null | string;
    index?: null | number;
}

/**
 *  @TODO write documentation for this type.
 *  @TODO if not used, replace with `ignore`
 * 
 *  @category Transaction
 */
export const denominations: bigint[] = [
    BigInt(1),           // 0.001 Qi
    BigInt(5),           // 0.005 Qi
    BigInt(10),          // 0.01 Qi
    BigInt(50),          // 0.05 Qi
    BigInt(100),         // 0.1 Qi
    BigInt(250),         // 0.25 Qi
    BigInt(500),         // 0.5 Qi
    BigInt(1000),        // 1 Qi
    BigInt(5000),        // 5 Qi
    BigInt(10000),       // 10 Qi
    BigInt(20000),       // 20 Qi 
    BigInt(50000),       // 50 Qi
    BigInt(100000),      // 100 Qi
    BigInt(1000000),     // 1000 Qi
    BigInt(10000000),    // 10000 Qi
    BigInt(100000000),   // 100000 Qi
    BigInt(1000000000),  // 1000000 Qi
];

/**
 *  Checks if the provided denomination is valid.
 *  
 *  @param {bigint} denomination - The denomination to check.
 *  @returns {boolean} True if the denomination is valid, false otherwise.
 *  
 *  @category Transaction
 */
function isValidDenomination(denomination: bigint): boolean {
    return denominations.includes(denomination);
}

/**
 *  Handles conversion of string to bigint, specifically for transaction parameters.
 * 
 *  @param {string} value - The value to convert.
 *  @param {string} param - The parameter name.
 *  @returns {bigint} The converted value.
 *  
 *  @category Transaction
 */
function handleBigInt(value: string, param: string): bigint {
    if (value === "0x") { return BigInt(0); }
    return getBigInt(value, param);
}

/**
 *  Given a value, returns an array of supported denominations that sum to the value.
 *  @param {bigint} value - The value to denominate.
 *  @returns {bigint[]} An array of denominations that sum to the value.
 *  
 *  @category Transaction
 */
export function denominate(value: bigint): bigint[] {
    if (value <= BigInt(0)) {
        throw new Error("Value must be greater than 0");
    }

    const result: bigint[] = [];
    let remainingValue = value;

    // Iterate through denominations in descending order
    for (let i = denominations.length - 1; i >= 0; i--) {
        const denomination = denominations[i];

        // Add the denomination to the result array as many times as possible
        while (remainingValue >= denomination) {
            result.push(denomination);
            remainingValue -= denomination;
        }
    }

    if (remainingValue > 0) {
        throw new Error("Unable to match the value with available denominations");
    }



    return result;
}

/**
 *  @TODO write documentation for this type.
 *  @TODO if not used, replace with `ignore`
 * 
 *  @category Transaction
 */ 
export class UTXO implements UTXOLike {
    #txhash: null | string;
    #index: null | number;
    #address: null | string;
    #denomination: null | bigint;

    get txhash(): null | string { return this.#txhash; }
    set txhash(value: null | string) {
        this.#txhash = value;
    }

    get index(): null | number { return this.#index; }
    set index(value: null | number) {
        this.#index = value;
    }

    get address(): string { return this.#address || ""; }
    set address(value: string) {
        this.#address = getAddress(value);
    }

    get denomination(): null | bigint { return this.#denomination; }
    set denomination(value: null | BigNumberish) {
        if (value == null) {
            this.#denomination = null;
            return;
        }

        const denominationBigInt = handleBigInt(value.toString(), "denomination");
        if (!isValidDenomination(denominationBigInt)) {
            throw new Error("Invalid denomination value");
        }

        this.#denomination = denominationBigInt;
    }

    /**
     *  Constructs a new UTXO instance with null properties.
     */
    constructor() {
        this.#txhash = null;
        this.#index = null;
        this.#address = null;
        this.#denomination = null;
    }

    /**
     *  Converts the UTXO instance to a JSON object.
     * 
     *  @returns {any} A JSON representation of the UTXO instance.
     */
    toJSON(): any {
        return {
            txhash: this.txhash,
            index: this.index,
            address: this.address,
            denomination: this.denomination,
        };
    }

    /**
     *  Creates a UTXO instance from a UTXOLike object.
     *  
     *  @param {UTXOLike} utxo - The UTXOLike object to convert.
     *  @returns {UTXO} The UTXO instance.
     */
    static from(utxo: UTXOLike): UTXO {
        if (utxo === null) { return new UTXO(); }

        const result = utxo instanceof UTXO ? utxo : new UTXO();
        if (utxo.txhash != null) { result.txhash = utxo.txhash; }
        if (utxo.index != null) { result.index = utxo.index; }
        if (utxo.address != null) { result.address = utxo.address; }
        if (utxo.denomination != null) { result.denomination = utxo.denomination; }

        return result;
    }
}<|MERGE_RESOLUTION|>--- conflicted
+++ resolved
@@ -2,15 +2,12 @@
 import { getBigInt } from "../utils/index";
 import type { BigNumberish } from "../utils/index";
 
-<<<<<<< HEAD
-/**
- *  @TODO write documentation for this type.
- *  @TODO if not used, replace with `ignore`
- * 
- *  @category Transaction
- */
-=======
->>>>>>> 17d3ef61
+/**
+ *  @TODO write documentation for this type.
+ *  @TODO if not used, replace with `ignore`
+ * 
+ *  @category Transaction
+ */
 export type Outpoint = {
     Txhash: string;
     Index: number;
