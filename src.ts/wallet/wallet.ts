--- conflicted
+++ resolved
@@ -156,12 +156,6 @@
     /**"m/44'/60'/0'/0/0"
      *  Creates a [[HDNodeWallet]] for %%phrase%%.
      */
-<<<<<<< HEAD
-    static fromPhrase(phrase: string, path: string, provider?: Provider, wordlist?: Wordlist): HDNodeWallet {
-        const wallet = HDNodeWallet.fromPhrase(phrase, path, undefined, wordlist);
-        if (provider) { return wallet.connect(provider); }
-        return wallet;
-=======
     static fromPhrase(phrase: string, path: string, provider?: Provider, wordlist?: Wordlist): HDNodeWallet | UTXOHDWallet {
         const splitPath = path.split('/');
         if (splitPath.length < 3) throw new Error(`Incomplete path for wallet derivation ${path}`);
@@ -182,6 +176,5 @@
             default:
                 throw new Error(`Unsupported cointype ${coinType} for HD wallet derivation`);
         }
->>>>>>> 1ce5dd2a
     }
 }