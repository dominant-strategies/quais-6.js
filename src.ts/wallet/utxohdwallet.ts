--- conflicted
+++ resolved
@@ -274,7 +274,6 @@
             path, index, newDepth, this.mnemonic, this.provider);
 
     }
-<<<<<<< HEAD
         
     /**
      *  Generates a list of addresses and private keys with UTXOs in the specified zone
@@ -340,17 +339,12 @@
     }
 
     /**
-     *  Derives address by incrementing address_index according to BIP44
+     *  Derives an address that is valid for a specified zone on the Qi ledger.
      * 
      *  @param {number} index - The index to derive.
      *  @param {string} zone - The zone to derive the address for
-     *  @returns {UTXOHDWallet} The derived child.
+     *  @returns {UTXOHDWallet} The derived address.
      *  @throws {Error} If the zone is invalid
-=======
-
-    /**
-     * Derives an address that is valid for a specified zone on the Qi ledger.
->>>>>>> 4bd1f61e
      */
     private deriveAddress(startingIndex: number, zone: string): AddressInfo{
         if (!this.path) throw new Error("Missing wallet's address derivation path");
@@ -403,18 +397,11 @@
     }
 
     /**
-<<<<<<< HEAD
-     *  Signs a UTXO transaction and returns the serialized transaction
-     *  
-     *  @param {QiTransactionRequest} tx - The transaction to sign.
-     *  @returns {Promise<string>} The serialized transaction.
-     *  @throws {Error} If the UTXO transaction is invalid.
-     */
-=======
      * Initializes the wallet by generating addresses and private keys for the specified zone.
      * The wallet will generate addresses until it has `GAP` number of naked addresses.
      * A provider must be set before calling this method.
-     * @param zone - Required. Zone identifier used to validate the derived address.
+     *
+     * @param {string} zone - Zone identifier used to validate the derived address.
      * @returns {Promise<void>}
      */
     public async init(zone: string): Promise<void> {
@@ -450,8 +437,11 @@
 
     /**
      *  Signs a Qi transaction and returns the serialized transaction
-     */
->>>>>>> 4bd1f61e
+     *
+     *  @param {QiTransactionRequest} tx - The transaction to sign.
+     *  @returns {Promise<string>} The serialized transaction.
+     *  @throws {Error} If the UTXO transaction is invalid.
+     */
     async signTransaction(tx: QiTransactionRequest): Promise<string> {
         const txobj = QiTransaction.from((<TransactionLike>tx))
         if (!txobj.txInputs || txobj.txInputs.length == 0 || !txobj.txOutputs) throw new Error('Invalid UTXO transaction, missing inputs or outputs')
