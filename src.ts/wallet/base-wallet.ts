--- conflicted
+++ resolved
@@ -69,11 +69,9 @@
      */
     get privateKey(): string { return this.signingKey.privateKey; }
 
-<<<<<<< HEAD
+
     async getAddress(_zone?: string): Promise<string> { return this.#address; }
-=======
-    async getAddress(_zone?:string): Promise<string> { return this.#address; }
->>>>>>> e7ffbdae
+
 
     connect(provider: null | Provider): BaseWallet {
         return new BaseWallet(this.#signingKey, provider);
