--- conflicted
+++ resolved
@@ -427,7 +427,7 @@
 
     async signTypedData(domain: TypedDataDomain, types: Record<string, Array<TypedDataField>>, _value: Record<string, any>): Promise<string> {
         const value = deepCopy(_value);
-        
+
         return await this.provider.send("quai_signTypedData_v4", [
             this.address.toLowerCase(),
             JSON.stringify(TypedDataEncoder.getPayload(domain, types, value))
@@ -865,12 +865,9 @@
             case "getMaxPriorityFeePerGas":
                 return { method: "quai_maxPriorityFeePerGas", args: [] };
 
-<<<<<<< HEAD
             case "getPendingHeader":
                 return { method: "quai_getPendingHeader", args: [] };
 
-=======
->>>>>>> 3aebc391
             case "getBalance":
                 return {
                     method: "quai_getBalance",
