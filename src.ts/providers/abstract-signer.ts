/**
 *  Generally the [[Wallet]] and [[JsonRpcSigner]] and their sub-classes
 *  are sufficent for most developers, but this is provided to
 *  fascilitate more complex Signers.
 *
 *  @_section: api/providers/abstract-signer: Subclassing Signer [abstract-signer]
 */
import { AddressLike, resolveAddress } from "../address/index.js";
import { Transaction } from "../transaction/index.js";
import {
    defineProperties, getBigInt, resolveProperties,
    assert, assertArgument, isUTXOAddress
} from "../utils/index.js";
import { copyRequest } from "./provider.js";

import type { TypedDataDomain, TypedDataField } from "../hash/index.js";
import type { TransactionLike } from "../transaction/index.js";

import type {
    BlockTag, Provider, TransactionRequest, TransactionResponse
} from "./provider.js";
import type { Signer } from "./signer.js";
import { getTxType } from "../utils/index.js";

function checkProvider(signer: AbstractSigner, operation: string): Provider {
    if (signer.provider) { return signer.provider; }
    assert(false, "missing provider", "UNSUPPORTED_OPERATION", { operation });
}

async function populate(signer: AbstractSigner, tx: TransactionRequest): Promise<TransactionLike<string>> {
    let pop: any = copyRequest(tx);

    if (pop.to != null) { pop.to = resolveAddress(pop.to); }

    if (pop.from != null) {
        const from = pop.from;
        pop.from = Promise.all([
            signer.getAddress(),
<<<<<<< HEAD
            resolveAddress(from, signer)
        ]).then(([address, from]) => {
=======
            resolveAddress(from)
        ]).then(([ address, from ]) => {
>>>>>>> 469df9b4
            assertArgument(address.toLowerCase() === from.toLowerCase(),
                "transaction from mismatch", "tx.from", from);
            return address;
        });
    } else {
        pop.from = signer.getAddress();
    }

    return await resolveProperties(pop);
}


/**
 *  An **AbstractSigner** includes most of teh functionality required
 *  to get a [[Signer]] working as expected, but requires a few
 *  Signer-specific methods be overridden.
 *
 */
export abstract class AbstractSigner<P extends null | Provider = null | Provider> implements Signer {
    /**
     *  The provider this signer is connected to.
     */
    readonly provider!: P;

    /**
     *  Creates a new Signer connected to %%provider%%.
     */
    constructor(provider?: P) {
        defineProperties<AbstractSigner>(this, { provider: (provider || null) });
    }

    /**
     *  Resolves to the Signer address.
     */
    abstract getAddress(): Promise<string>;


    _getAddress(address: AddressLike): string | Promise<string> {
        return resolveAddress(address);
    }

    async shardFromAddress(_address: AddressLike): Promise<string> {
        let address: string | Promise<string> = this._getAddress(_address);
        return (await address).slice(0, 4)
    }
    /**
     *  Returns the signer connected to %%provider%%.
     *
     *  This may throw, for example, a Signer connected over a Socket or
     *  to a specific instance of a node may not be transferrable.
     */
    abstract connect(provider: null | Provider): Signer;

    async getNonce(blockTag?: BlockTag): Promise<number> {
        return checkProvider(this, "getTransactionCount").getTransactionCount(await this.getAddress(), blockTag);
    }

    async populateCall(tx: TransactionRequest): Promise<TransactionLike<string>> {
        const pop = await populate(this, tx);
        return pop;
    }

    // async populateQiTransaction(tx: TransactionRequest): Promise<TransactionLike<string>> {

    // }

    async populateTransaction(tx: TransactionRequest): Promise<TransactionLike<string>> {
        const provider = checkProvider(this, "populateTransaction");
        const shard = await this.shardFromAddress(tx.from)

        const pop = await populate(this, tx);

        if (pop.type == null) {
            pop.type = await getTxType(pop.from ?? null, pop.to ?? null);
        }

        if (pop.nonce == null) {
            pop.nonce = await this.getNonce("pending");
        }

        if (pop.type == null) {
            pop.type = getTxType(pop.from ?? null, pop.to ?? null);
        }

        if (pop.gasLimit == null) {
            if (pop.type == 0) pop.gasLimit = await this.estimateGas(pop);
            else {
                //Special cases for type 2 tx to bypass address out of scope in the node
                let temp = pop.to
                pop.to = "0x0000000000000000000000000000000000000000"
                pop.gasLimit = getBigInt(2 * Number(await this.estimateGas(pop)));
                pop.to = temp
            }
        }

        // Populate the chain ID
        const network = await (<Provider>(this.provider)).getNetwork();

        if (pop.chainId != null) {
            const chainId = getBigInt(pop.chainId);
            assertArgument(chainId === network.chainId, "transaction chainId mismatch", "tx.chainId", shard);
        } else {
            pop.chainId = network.chainId;
        }
        if (pop.maxFeePerGas == null || pop.maxPriorityFeePerGas == null) {
            const feeData = await provider.getFeeData(shard);

            if (pop.maxFeePerGas == null) {
                pop.maxFeePerGas = feeData.maxFeePerGas;
            }
            if (pop.maxPriorityFeePerGas == null) {
                pop.maxPriorityFeePerGas = feeData.maxPriorityFeePerGas;
            }
        }
        //@TOOD: Don't await all over the place; save them up for
        // the end for better batching
        return await resolveProperties(pop);
    }

    async populateUTXOTransaction(tx: TransactionRequest): Promise<TransactionLike<string>> {

        const pop = {
            inputsUTXO: tx.inputs,
            outputsUTXO: tx.outputs,
            type: 2,
            from: String(tx.from)
        }

        //@TOOD: Don't await all over the place; save them up for
        // the end for better batching
        return await resolveProperties(pop);
    }

    async estimateGas(tx: TransactionRequest): Promise<bigint> {
        return checkProvider(this, "estimateGas").estimateGas(await this.populateCall(tx));
    }

    async call(tx: TransactionRequest): Promise<string> {
        return checkProvider(this, "call").call(await this.populateCall(tx));
    }

    async sendTransaction(tx: TransactionRequest): Promise<TransactionResponse> {
        const provider = checkProvider(this, "sendTransaction");
        let sender = await this.getAddress()
        tx.from = sender
        const shard = await this.shardFromAddress(tx.from)


        let pop;
        if (isUTXOAddress(sender)) {
            pop = await this.populateUTXOTransaction(tx);
        } else {
            pop = await this.populateTransaction(tx);
        }

        //        delete pop.from;
        const txObj = Transaction.from(pop);

        const signedTx = await this.signTransaction(txObj);
        // console.log("signedTX: ", JSON.stringify(txObj))
        return await provider.broadcastTransaction(shard, signedTx);
    }

    abstract signTransaction(tx: TransactionRequest): Promise<string>;
    abstract signMessage(message: string | Uint8Array): Promise<string>;
    abstract signTypedData(domain: TypedDataDomain, types: Record<string, Array<TypedDataField>>, value: Record<string, any>): Promise<string>;
}

/**
 *  A **VoidSigner** is a class deisgned to allow an address to be used
 *  in any API which accepts a Signer, but for which there are no
 *  credentials available to perform any actual signing.
 *
 *  This for example allow impersonating an account for the purpose of
 *  static calls or estimating gas, but does not allow sending transactions.
 */
export class VoidSigner extends AbstractSigner {
    /**
     *  The signer address.
     */
    readonly address!: string;

    /**
     *  Creates a new **VoidSigner** with %%address%% attached to
     *  %%provider%%.
     */
    constructor(address: string, provider?: null | Provider) {
        super(provider);
        defineProperties<VoidSigner>(this, { address });
    }

    async getAddress(): Promise<string> { return this.address; }

    connect(provider: null | Provider): VoidSigner {
        return new VoidSigner(this.address, provider);
    }

    #throwUnsupported(suffix: string, operation: string): never {
        assert(false, `VoidSigner cannot sign ${suffix}`, "UNSUPPORTED_OPERATION", { operation });
    }

    async signTransaction(tx: TransactionRequest): Promise<string> {
        this.#throwUnsupported("transactions", "signTransaction");
    }

    async signMessage(message: string | Uint8Array): Promise<string> {
        this.#throwUnsupported("messages", "signMessage");
    }

    async signTypedData(domain: TypedDataDomain, types: Record<string, Array<TypedDataField>>, value: Record<string, any>): Promise<string> {
        this.#throwUnsupported("typed-data", "signTypedData");
    }
}
<|MERGE_RESOLUTION|>--- conflicted
+++ resolved
@@ -36,13 +36,8 @@
         const from = pop.from;
         pop.from = Promise.all([
             signer.getAddress(),
-<<<<<<< HEAD
-            resolveAddress(from, signer)
-        ]).then(([address, from]) => {
-=======
             resolveAddress(from)
         ]).then(([ address, from ]) => {
->>>>>>> 469df9b4
             assertArgument(address.toLowerCase() === from.toLowerCase(),
                 "transaction from mismatch", "tx.from", from);
             return address;
